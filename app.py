from    flask import Flask, render_template_string, request, redirect, url_for
import re

# Initialize the Flask application
app = Flask(__name__)

# Sample recipe data stored in a dictionary
# Each recipe has a unique key (recipe_id) and contains name, ingredients list, and instructions
recipes = {
    "midnight-ramen": {
        "name": "Midnight Ramen",
        "ingredients": ["instant ramen", "egg", "green onions", "hot sauce"],
        "instructions": "1. Boil water\n2. Cook noodles\n3. Add toppings"
    },
    "quick-pbj": {
        "name": "Quick PB&J",
        "ingredients": ["bread", "peanut butter", "jelly"],
        "instructions": "1. Spread peanut butter & jelly on slices\n2. Put them together"
    },  
    "banana-smoothie": {
        "name": "Banana Smoothie",
        "ingredients": ["1 banana", "1 cup milk", "2 tbsp honey", "ice cubes"],
        "instructions": "1. Add ingredients to blender\n2. Blend until smooth\n3. Enjoy!"
    }
}



# HTML Templates as strings
# Instead of using separate template files, this app uses template strings with Flask's render_template_string
# The base_template_start contains the opening HTML, head, styles, and beginning of the body
base_template_start = '''
<!DOCTYPE html>
<html>
<head>
    <title>{% block title %}Recipe Website{% endblock %}</title>
    <style>
        body {
            font-family: Arial, sans-serif;
<<<<<<< HEAD
                line-height: 1.6;
                margin: 0;
                padding: 20px;
                max-width: 800px;
                margin: 0 auto;
                background-color: #f9f9f9; /* Add this line */
=======
            line-height: 1.6;
            margin: 0;
            padding: 20px;
            max-width: 800px;
            margin: 0 auto;
            background-color: #f9f9f9;
>>>>>>> 713ee70a
        }
        header {
            margin-bottom: 20px;
            border-bottom: 1px solid #ddd;
            padding-bottom: 10px;
<<<<<<< HEAD
            background-color: #4a6fa5; /* Add this line */
            color: white; /* Add this line */
            padding: 15px; /* Add this line */
=======
             background-color: #4a6fa5;  
            color: white;  
            padding: 15px; 
>>>>>>> 713ee70a
        }
        nav a {
            margin-right: 15px;
            text-decoration: none;
<<<<<<< HEAD
            color: #e6f0ff; /* Change from #0066cc */
        }
        .recipe-grid {
            border: 1px solid #ddd;
            border-radius: 5px;
            padding: 15px;
            ext-align: center;
            background-color: #ffffff; /* Add this line */
            box-shadow: 0 2px 4px rgba(0,0,0,0.1); /* Add this line */
=======
            color: #e6f0ff;
        }
        .recipe-grid {
            display: grid;
            grid-template-columns: repeat(auto-fill, minmax(200px, 1fr));
            gap: 15px;
            margin-top: 20px;
             background-color: #ffffff;  
    box-shadow: 0 2px 4px rgba(0,0,0,0.1);  
>>>>>>> 713ee70a
        }
        .recipe-card {
            border: 1px solid #ddd;
            border-radius: 5px;
            padding: 15px;
            text-align: center;
        }
        form div {
            margin-bottom: 15px;
        }
        label {
            display: block;
            margin-bottom: 5px;
        }
        input, textarea, select {
            width: 100%;
            padding: 8px;
            border: 1px solid #ddd;
            border-radius: 4px;
        }
        button {
<<<<<<< HEAD
            background-color: #4a6fa5; /* Change from #0066cc */
=======
            background-color: #4a6fa5;
>>>>>>> 713ee70a
            color: white;
            border: none;
            padding: 10px 15px;
            border-radius: 4px;
            cursor: pointer;
        }
    </style>
</head>
<body>
    <header>
        <h1>Recipe Cookbook</h1>
        <nav>
            <a href="{{ url_for('index') }}">Home</a>
            <a href="{{ url_for('add_recipe') }}">Add Recipe</a>
            <a href="#">About</a>
            <a href="#">Contact</a>
        </nav>
    </header>
    
    <main>
'''

# The base_template_end contains the closing tags for the main content and HTML document
base_template_end = '''
    </main>
</body>
</html>
'''

# Custom Jinja2 filter to convert newlines to HTML line breaks
# This allows multiline text like instructions to display properly in HTML
@app.template_filter('nl2br')
def nl2br(value):
    return value.replace('\n', '<br>')

# Routes Definition
# Route for the homepage
@app.route('/')
def index():
    # HTML content for the home page showing a grid of recipe cards
    content = '''
    <h2>Our Recipes</h2>
    
    <div class="recipe-grid">
        {% for recipe_id, recipe in recipes.items() %}
            <div class="recipe-card">
                <h3>{{ recipe.name }}</h3>
                <a href="{{ url_for('recipe', recipe_id=recipe_id) }}">View Recipe</a>
            </div>
        {% endfor %}
    </div>
    '''
    
    # Combine the template parts (start + content + end) to create the full HTML page
    full_template = base_template_start + content + base_template_end
    # Render the template, passing in the recipes dictionary
    return render_template_string(full_template, recipes=recipes)

# Route for viewing a specific recipe by its ID
@app.route('/recipe/<recipe_id>')
def recipe(recipe_id):
    # Get the recipe data from the recipes dictionary using the recipe_id
    recipe_data = recipes.get(recipe_id)
    # If the recipe doesn't exist, return a 404 error
    if not recipe_data:
        return "Recipe not found", 404
        
    # HTML content for the recipe detail page
    content = '''
    <h2>{{ recipe.name }}</h2>
    
    <section>
        <h3>Ingredients</h3>
        <ul>
            {% for ingredient in recipe.ingredients %}
                <li>{{ ingredient }}</li>
            {% endfor %}
        </ul>
    </section>
    
    <section>
        <h3>Instructions</h3>
        <p>{{ recipe.instructions|nl2br }}</p>
    </section>
    
    <a href="{{ url_for('index') }}">Back to All Recipes</a>
    '''
    
    # Combine the template parts
    full_template = base_template_start + content + base_template_end
    # Render the template, passing in the specific recipe data
    return render_template_string(full_template, recipe=recipe_data)

# Route for adding a new recipe
# Handles both GET (display form) and POST (process form submission) requests
@app.route('/add', methods=['GET', 'POST'])
def add_recipe():
    # If the request is a form submission (POST)
    if request.method == 'POST':
        # Extract form data
        name = request.form['name']
        # Split ingredients by newline to create a list
        ingredients = request.form['ingredients'].split('\n')
        instructions = request.form['instructions']
        
        # Create a URL-friendly ID from the recipe name
        # Remove special characters and replace spaces with hyphens
        recipe_id = re.sub(r'[^\w\s]', '', name.lower()).replace(' ', '-')
        
        # Add the new recipe to the recipes dictionary
        recipes[recipe_id] = {
            'name': name,
            'ingredients': ingredients,
            'instructions': instructions
        }
        
        # Redirect to the newly created recipe page
        return redirect(url_for('recipe', recipe_id=recipe_id))
    
    # If the request is GET, display the form to add a new recipe
    content = '''
    <h2>Add a New Recipe</h2>
    
    <form method="post">
        <div>
            <label for="name">Recipe Name:</label>
            <input type="text" id="name" name="name" required>
        </div>
        
        <div>
            <label for="ingredients">Ingredients (one per line):</label>
            <textarea id="ingredients" name="ingredients" rows="5" required></textarea>
        </div>
        
        <div>
            <label for="instructions">Instructions:</label>
            <textarea id="instructions" name="instructions" rows="5" required></textarea>
        </div>
        
        <button type="submit">Add Recipe</button>
    </form>
    '''
    
    # Combine the template parts
    full_template = base_template_start + content + base_template_end
    # Render the template
    return render_template_string(full_template)

# Run the application if this file is executed directly
# The debug=True parameter enables debug mode, showing detailed error messages
# and automatically reloading the server when code changes
if __name__ == '__main__':
    app.run(debug=True)<|MERGE_RESOLUTION|>--- conflicted
+++ resolved
@@ -37,50 +37,50 @@
     <style>
         body {
             font-family: Arial, sans-serif;
-<<<<<<< HEAD
+            update-colors
                 line-height: 1.6;
                 margin: 0;
                 padding: 20px;
                 max-width: 800px;
                 margin: 0 auto;
-                background-color: #f9f9f9; /* Add this line */
-=======
+                background-color: #f9f9f9; 
+
             line-height: 1.6;
             margin: 0;
             padding: 20px;
             max-width: 800px;
             margin: 0 auto;
             background-color: #f9f9f9;
->>>>>>> 713ee70a
+ main
         }
         header {
             margin-bottom: 20px;
             border-bottom: 1px solid #ddd;
             padding-bottom: 10px;
-<<<<<<< HEAD
-            background-color: #4a6fa5; /* Add this line */
-            color: white; /* Add this line */
-            padding: 15px; /* Add this line */
-=======
+ update-colors
+            background-color: #4a6fa5; 
+            color: white; 
+            padding: 15px; 
+
              background-color: #4a6fa5;  
             color: white;  
             padding: 15px; 
->>>>>>> 713ee70a
+   main
         }
         nav a {
             margin-right: 15px;
             text-decoration: none;
-<<<<<<< HEAD
-            color: #e6f0ff; /* Change from #0066cc */
+   update-colors
+            color: #e6f0ff; 
         }
         .recipe-grid {
             border: 1px solid #ddd;
             border-radius: 5px;
             padding: 15px;
             ext-align: center;
-            background-color: #ffffff; /* Add this line */
-            box-shadow: 0 2px 4px rgba(0,0,0,0.1); /* Add this line */
-=======
+            background-color: #ffffff; 
+            box-shadow: 0 2px 4px rgba(0,0,0,0.1);
+
             color: #e6f0ff;
         }
         .recipe-grid {
@@ -90,7 +90,7 @@
             margin-top: 20px;
              background-color: #ffffff;  
     box-shadow: 0 2px 4px rgba(0,0,0,0.1);  
->>>>>>> 713ee70a
+    main
         }
         .recipe-card {
             border: 1px solid #ddd;
@@ -112,11 +112,11 @@
             border-radius: 4px;
         }
         button {
-<<<<<<< HEAD
-            background-color: #4a6fa5; /* Change from #0066cc */
-=======
+  update-colors
             background-color: #4a6fa5;
->>>>>>> 713ee70a
+
+            background-color: #4a6fa5;
+  main
             color: white;
             border: none;
             padding: 10px 15px;
